--- conflicted
+++ resolved
@@ -454,17 +454,10 @@
         getFakeClock().tick(keymapManager.getPartialMatchTimeout())
         assert.deepEqual(events, ['x-ctrl-keyup'])
 
-<<<<<<< HEAD
       it "dispatches the command when extra user-generated keydown events not specified in the binding occur between keydown and keyup", ->
-        keymapManager.handleKeyboardEvent(buildKeydownEvent('y', ctrl: true, target: elementA))
-        assert.deepEqual(events, ['y-keydown'])
-        keymapManager.handleKeyboardEvent(buildKeydownEvent('j', ctrl: true, target: elementA)) # not specified in binding
-=======
-      it "does _not_ dispatch the command when extra user-generated keydown events are not specified in the binding", ->
         keymapManager.handleKeyboardEvent(buildKeydownEvent(key: 'y', ctrlKey: true, target: elementA))
         assert.deepEqual(events, ['y-keydown'])
-        keymapManager.handleKeyboardEvent(buildKeydownEvent(key: 'z', ctrlKey: true, target: elementA)) # not specified in binding
->>>>>>> fa8972d5
+        keymapManager.handleKeyboardEvent(buildKeydownEvent(key: 'j', ctrlKey: true, target: elementA)) # not specified in binding
         assert.deepEqual(events, ['y-keydown'])
         keymapManager.handleKeyboardEvent(buildKeyupEvent(key: 'Control', target: elementA))
         getFakeClock().tick(keymapManager.getPartialMatchTimeout())
